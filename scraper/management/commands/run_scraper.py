from enum import StrEnum, auto
from django.core.management.base import BaseCommand
from scrapy.crawler import CrawlerProcess
from scrapy.utils.project import get_project_settings

from scraper.spiders.frederick_chamber import FrederickChamberSpider
from scraper.spiders.discover_frederick import DiscoverFrederickSpider
from scraper.spiders.discover_frederick_major_employers import (
    DiscoverFrederickMajorEmployersSpider,
)
from scraper.spiders.business_in_frederick_top_employers import (
    BusinessInFrederickTopEmployersSpider,
)
from scraper.spiders.made_in_frederick import MadeInFrederickSpider
from scraper.spiders.downtown_frederick import DowntownFrederickSpider
<<<<<<< HEAD
from scraper.spiders.fitci import FitciSpider
=======
from scraper.spiders.visit_frederick import VisitFrederickSpider
>>>>>>> 82ff2da9


class ScraperName(StrEnum):
    FREDERICK_CHAMBER = auto()
    DISCOVER_FREDERICK = auto()
    DISCOVER_FREDERICK_MAJOR_EMPLOYERS = auto()
    MADE_IN_FREDERICK = auto()
    BUSINESS_IN_FREDERICK_TOP_EMPLOYERS = auto()
    DOWNTOWN_FREDERICK = auto()
<<<<<<< HEAD
    FITCI = auto()
=======
    VISIT_FREDERICK = auto()
>>>>>>> 82ff2da9


class Command(BaseCommand):
    help = "Run scraper w/ Django integration"

    def add_arguments(self, parser):
        parser.add_argument(
            "scraper",
            type=ScraperName,
            choices=list(ScraperName),
            default=ScraperName.FREDERICK_CHAMBER,
            help="Choose which scraper to run",
        )

    def handle(self, *args, **options):
        process = CrawlerProcess(settings=get_project_settings())

        match options["scraper"]:
            case ScraperName.FREDERICK_CHAMBER:
                self.stdout.write("Running Frederick Chamber scraper")
                process.crawl(FrederickChamberSpider)
                process.start()
            case ScraperName.DISCOVER_FREDERICK:
                self.stdout.write("Running Discover Frederick scraper")
                process.crawl(DiscoverFrederickSpider)
                process.start()
            case ScraperName.DISCOVER_FREDERICK_MAJOR_EMPLOYERS:
                self.stdout.write("Running Discover Frederick Major Employers scraper")
                process.crawl(DiscoverFrederickMajorEmployersSpider)
                process.start()
            case ScraperName.MADE_IN_FREDERICK:
                self.stdout.write("Running Made In Frederick scraper")
                process.crawl(MadeInFrederickSpider)
                process.start()
            case ScraperName.BUSINESS_IN_FREDERICK_TOP_EMPLOYERS:
                self.stdout.write("Running Business in Frederick Top Employers scraper")
                process.crawl(BusinessInFrederickTopEmployersSpider)
                process.start()
            case ScraperName.DOWNTOWN_FREDERICK:
                self.stdout.write("Running Downtown Frederick scraper")
                process.crawl(DowntownFrederickSpider)
                process.start()
<<<<<<< HEAD
            case ScraperName.FITCI:
                self.stdout.write("Running FITCI scraper")
                process.crawl(FitciSpider)
=======
            case ScraperName.VISIT_FREDERICK:
                self.stdout.write("Running Visit Frederick scraper")
                process.crawl(VisitFrederickSpider)
>>>>>>> 82ff2da9
                process.start()
            case _:
                self.stderr.write("Unknown scraper option")
                return<|MERGE_RESOLUTION|>--- conflicted
+++ resolved
@@ -13,11 +13,8 @@
 )
 from scraper.spiders.made_in_frederick import MadeInFrederickSpider
 from scraper.spiders.downtown_frederick import DowntownFrederickSpider
-<<<<<<< HEAD
 from scraper.spiders.fitci import FitciSpider
-=======
 from scraper.spiders.visit_frederick import VisitFrederickSpider
->>>>>>> 82ff2da9
 
 
 class ScraperName(StrEnum):
@@ -27,11 +24,8 @@
     MADE_IN_FREDERICK = auto()
     BUSINESS_IN_FREDERICK_TOP_EMPLOYERS = auto()
     DOWNTOWN_FREDERICK = auto()
-<<<<<<< HEAD
     FITCI = auto()
-=======
     VISIT_FREDERICK = auto()
->>>>>>> 82ff2da9
 
 
 class Command(BaseCommand):
@@ -74,15 +68,13 @@
                 self.stdout.write("Running Downtown Frederick scraper")
                 process.crawl(DowntownFrederickSpider)
                 process.start()
-<<<<<<< HEAD
             case ScraperName.FITCI:
                 self.stdout.write("Running FITCI scraper")
                 process.crawl(FitciSpider)
-=======
+                process.start()
             case ScraperName.VISIT_FREDERICK:
                 self.stdout.write("Running Visit Frederick scraper")
                 process.crawl(VisitFrederickSpider)
->>>>>>> 82ff2da9
                 process.start()
             case _:
                 self.stderr.write("Unknown scraper option")
